//! This crate provides a high-level rust API for the STM32CubeProgrammer DLL.
//!
//! # Example usage:
//! ```no_run
//! use stm32cubeprogrammer::{
//!     probe::{ConnectionParameters, Protocol, ResetMode},
//!     CubeProgrammer, CoreRegister
//! };
//!
//! // You need to supply the path to the root directory of the STM32CubeProgrammer installation
//! let programmer = CubeProgrammer::builder()
//!     .cube_programmer_dir(
//!         &"C:\\Program Files\\STMicroelectronics\\STM32Cube\\STM32CubeProgrammer",
//!     )
//!     .build()
//!     .expect("Failed to create CubeProgrammer");
//!
//! let probes = programmer
//!     .list_available_probes()
//!     .expect("Failed to list available probes");
//!
//! probes.iter().for_each(|probe| {
//!     println!("{:?}", probe);
//! });
//!
//! let connected = programmer
//!     .connect_to_target(&probes[0], &Protocol::Swd, &ConnectionParameters::default())
//!     .expect("Failed to connect to target");
//!
//! println!("Target information: {}", connected.general_information());
//!
//! connected.write_core_register(CoreRegister::R0, 0x12345678).expect("Failed to write core register");
//!
//! let r0 = connected.read_core_register(CoreRegister::R0).expect("Failed to read core register");
//! println!("R0: 0x{:08X}", r0);
//!
//! // If there are multiple connected probes with a target, you can establish multiple connections simultaneously
//! let connected_other = programmer
//!     .connect_to_target(&probes[1], &Protocol::Swd, &ConnectionParameters::default())
//!     .expect("Failed to connect to target");
//!
//! println!("Other target information: {}", connected_other.general_information());
//!
//! connected
//!     .reset_target(ResetMode::Hardware)
//!     .expect("Failed to reset target");
//!
//! // Drop also handles the disconnect, but you can also disconnect explicitly
//! connected.disconnect();
//!
//! // To update the BLE stack of a stm32wb55xx, you need to connect to the FUS
//! let connected = programmer
//!     .connect_to_target_fus(&probes[0], &Protocol::Swd)
//!     .expect("Failed to connect to FUS. Is the target a stm32wb55xx?");
//!
//! println!("FUS information: {}", connected.fus_info());
//! ```
//! More examples can be found in the `tests` directory.
//!
//! # Supported features:
//! - Downloading files as hex or bin
//! - Reading and writing memory
//!     - Uses the [`bytemuck::Pod`](https://docs.rs/bytemuck/1.21.0/bytemuck/trait.Pod.html) trait for reading and writing data from/to memory
//! - Reading and writing of core registers
//! - Resetting the target
//! - Enabling and disabling readout protection (Level B)
//! - Reset target
//! - Mass erase
//! - FUS operations (only for stm32wb55xx)
//! - Log messages of the CubeProgrammer DLL are forwarded via the [`display::DisplayCallback`] trait
//!
//! If there is a feature missing, feel free to open an issue or a pull request. :smile:
//!
//! # Running the tests
//! The tests require a STM32CubeProgrammer installation on the host machine and a connected st-link probe with a target.
//! To run the tests add a `.env` which at least contains the path to the STM32CubeProgrammer installation directory:
//! ```env
//! STM32_CUBE_PROGRAMMER_DIR="C:\\Program Files\\STMicroelectronics\\STM32Cube\\STM32CubeProgrammer"
//! ```
//! A list of the expected environment variables can be found in the `test_common.rs` file.
//!
//! # Other crates similar to this one
//! When I was looking for a rust API for the STM32CubeProgrammer DLL, I found [this](https://github.com/wervin/stm32cubeprog-rs) crate.
//! Playing around with it, I got interested in the topic and decided to try writing my own version. :rocket:
//!
//! # Requirements
//! There needs to be a Stm32CubeProgrammer installation on your system. The crates are tested using Stm32CubeProgrammer version 2.18.0.
//!
//! # Platform support
//! Windows and Linux are supported and tested.
//!
//! # Warranty
//! This crate is supplied as is without any warranty. Use at your own risk.
pub mod api_log;
pub use api_log::{LogMessageType, Verbosity};

pub mod api_types;
<<<<<<< HEAD
pub use api_types::{fus, probe, GeneralInformation};
=======
pub use api_types::{fus, probe, CoreRegister, TargetInformation};
>>>>>>> 9e2c0b55

pub mod display;
pub use display::DisplayCallback;

pub mod cube_programmer;
pub use cube_programmer::{ConnectedFusProgrammer, ConnectedProgrammer, CubeProgrammer};

pub mod error;
pub mod utility;

// Re-export of the `bytemuck` crate -> needed for reading/writing of structs from/to memory
pub use bytemuck;

#[cfg(feature = "ihex")]
// Re-export of the `ihex` crate -> needed for parsing of Intel Hex files
pub use ihex;<|MERGE_RESOLUTION|>--- conflicted
+++ resolved
@@ -95,11 +95,7 @@
 pub use api_log::{LogMessageType, Verbosity};
 
 pub mod api_types;
-<<<<<<< HEAD
-pub use api_types::{fus, probe, GeneralInformation};
-=======
-pub use api_types::{fus, probe, CoreRegister, TargetInformation};
->>>>>>> 9e2c0b55
+pub use api_types::{fus, probe, CoreRegister, GeneralInformation};
 
 pub mod display;
 pub use display::DisplayCallback;
